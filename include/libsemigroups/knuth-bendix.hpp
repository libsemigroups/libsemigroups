//
// libsemigroups - C++ library for semigroups and monoids
// Copyright (C) 2019-2024 James D. Mitchell + Joseph Edwards
//
// This program is free software: you can redistribute it and/or modify
// it under the terms of the GNU General Public License as published by
// the Free Software Foundation, either version 3 of the License, or
// (at your option) any later version.
//
// This program is distributed in the hope that it will be useful,
// but WITHOUT ANY WARRANTY; without even the implied warranty of
// MERCHANTABILITY or FITNESS FOR A PARTICULAR PURPOSE.  See the
// GNU General Public License for more details.
//
// You should have received a copy of the GNU General Public License
// along with this program.  If not, see <http://www.gnu.org/licenses/>.
//

// This file contains a class KnuthBendix which implements the Knuth-Bendix
// algorithm for finitely presented monoids.

// TODO:
// * noexcept
// * fix doc
// * template Rules
// * template Order
// * Separate rule container from Rules

#ifndef LIBSEMIGROUPS_KNUTH_BENDIX_HPP_
#define LIBSEMIGROUPS_KNUTH_BENDIX_HPP_

#include <algorithm>            // for max, min
#include <atomic>               // for atomic
#include <cstddef>              // for size_t
#include <cstdint>              // for int64_t, uint64_t
#include <iosfwd>               // for ostream
#include <iterator>             // for distance
#include <limits>               // for numeric_limits
#include <list>                 // for list
#include <map>                  // for map
#include <set>                  // for set
#include <stack>                // for stack
#include <string>               // for basic_string, operator==
#include <unordered_map>        // for unordered_map, operator!=
#include <utility>              // for forward, move, pair
#include <vector>               // for allocator, vector
                                //
#include "aho-corasick.hpp"     // for Aho-corasick
#include "cong-intf.hpp"        // for CongruenceInterface
#include "constants.hpp"        // for Max, PositiveInfinity, operat...
#include "debug.hpp"            // for LIBSEMIGROUPS_ASSERT
#include "exception.hpp"        // for LIBSEMIGROUPS_EXCEPTION
#include "order.hpp"            // for ShortLexCompare
#include "paths.hpp"            // for Paths
#include "presentation.hpp"     // for Presentation
#include "ranges.hpp"           // for operator<<
#include "rewriters.hpp"        // for RewriteTrie
#include "runner.hpp"           // for Runner
#include "to-presentation.hpp"  // for to_presentation
#include "types.hpp"            // for word_type
#include "word-graph.hpp"       // for WordGraph
#include "words.hpp"            // for to_strings

#include "detail/multi-string-view.hpp"  // for MultiStringView
#include "detail/report.hpp"             // for Reporter, REPORT_DEFAULT, REP...
#include "detail/string.hpp"             // for is_prefix, maximum_common_prefix

#include "ranges.hpp"  // for iterator_range

namespace libsemigroups {
  // Forward declarations
  namespace detail {
    template <typename KnuthBendix_>
    class KBE;
  }  // namespace detail

  // TODO update the description
  //! Defined in \c knuth-bendix.hpp.
  //!
  //! On this page we describe the functionality relating to the Knuth-Bendix
  //! algorithm for semigroups and monoids that is available in
  //! \c libsemigroups. This page contains details of the member functions
  //! of the class KnuthBendix.
  //!
  //! This class is used to represent a
  //! [string rewriting system](https://w.wiki/9Re)
  //! defining a finitely presented monoid or semigroup.
  //!
  //! \par Example
  //! \code
  //! Presentation<std::string> p;
  //! p.contains_empty_word(true);
  //! p.alphabet("abcd");
  //! presentation::add_rule_no_checks(p, "ab", "");
  //! presentation::add_rule_no_checks(p, "ba", "");
  //! presentation::add_rule_no_checks(p, "cd", "");
  //! presentation::add_rule_no_checks(p, "dc", "");
  //! presentation::add_rule_no_checks(p, "ca", "ac");
  //!
  //! KnuthBendix kb(twosided, p);
  //!
  //! !kb.confluent();              // true
  //! kb.run();
  //! kb.number_of_active_rules();  // 8
  //! kb.confluent();               // true
  //! kb.number_of_classes();       // POSITIVE_INFINITY
  //! \endcode
  template <typename Rewriter       = RewriteTrie,
            typename ReductionOrder = ShortLexCompare>
  class KnuthBendix : public CongruenceInterface {
    // defined in detail/kbe.hpp
    friend class ::libsemigroups::detail::KBE<KnuthBendix>;

    ////////////////////////////////////////////////////////////////////////
    // KnuthBendix - typedefs/aliases - private
    ////////////////////////////////////////////////////////////////////////

    using external_string_type = std::string;
    using internal_string_type = std::string;
    using external_char_type   = char;
    using internal_char_type   = char;

    ////////////////////////////////////////////////////////////////////////
    // KnuthBendix - nested subclasses - private
    ////////////////////////////////////////////////////////////////////////

    // Overlap measures
    struct OverlapMeasure {
      virtual size_t operator()(Rule const*,
                                Rule const* examples,
                                internal_string_type::const_iterator const&)
          = 0;
      virtual ~OverlapMeasure() {}
    };

    struct ABC;
    struct AB_BC;
    struct MAX_AB_BC;

    //////////////////////////////////////////////////////////////////////////
    // KnuthBendix - friend declarations - private
    //////////////////////////////////////////////////////////////////////////

   public:
    //////////////////////////////////////////////////////////////////////////
    // KnuthBendix - types - public
    //////////////////////////////////////////////////////////////////////////

    //! This type contains various enums for specifying certain options to a
    //! KnuthBendix instance.
    struct options {
      //! Values for specifying how to measure the length of an overlap.
      //!
      //! The values in this enum determine how a KnuthBendix instance
      //! measures the length \f$d(AB, BC)\f$ of the overlap of two words
      //! \f$AB\f$ and \f$BC\f$:
      //!
      //! \sa overlap_policy(options::overlap).
      enum class overlap {
        //! \f$d(AB, BC) = |A| + |B| + |C|\f$
        ABC = 0,
        //! \f$d(AB, BC) = |AB| + |BC|\f$
        AB_BC = 1,
        //! \f$d(AB, BC) = max(|AB|, |BC|)\f$
        MAX_AB_BC = 2
      };
    };

   private:
    struct Settings {
      Settings() noexcept;
      Settings& init() noexcept;

      Settings(Settings const&) noexcept            = default;
      Settings(Settings&&) noexcept                 = default;
      Settings& operator=(Settings const&) noexcept = default;
      Settings& operator=(Settings&&) noexcept      = default;

      size_t                    batch_size;
      size_t                    check_confluence_interval;
      size_t                    max_overlap;
      size_t                    max_rules;
      typename options::overlap overlap_policy;
    } _settings;

    // TODO remove mutable
    mutable struct Stats {
      using time_point = std::chrono::high_resolution_clock::time_point;
      Stats() noexcept;
      Stats& init() noexcept;

      Stats(Stats const&) noexcept            = default;
      Stats(Stats&&) noexcept                 = default;
      Stats& operator=(Stats const&) noexcept = default;
      Stats& operator=(Stats&&) noexcept      = default;

      size_t prev_active_rules;
      size_t prev_inactive_rules;
      size_t prev_total_rules;
    } _stats;

    ////////////////////////////////////////////////////////////////////////
    // KnuthBendix - data - private
    ////////////////////////////////////////////////////////////////////////

    Rewriter                  _rewriter;
    bool                      _gen_pairs_initted;
    WordGraph<uint32_t>       _gilman_graph;
    std::vector<std::string>  _gilman_graph_node_labels;
    bool                      _internal_is_same_as_external;
    OverlapMeasure*           _overlap_measure;
    Presentation<std::string> _presentation;

   public:
    //////////////////////////////////////////////////////////////////////////
    // KnuthBendix - constructors and destructor - public
    //////////////////////////////////////////////////////////////////////////

    //! \brief Default constructor.
    //!
    //! Constructs a KnuthBendix instance with no rules, and the short-lex
    //! reduction ordering.
    //!
    //! \param knd The kind of congruence to be used. Either \c left, \c right
    //! or \c twosided.
    //!
    //! \complexity
    //! Constant.
    explicit KnuthBendix(congruence_kind knd);

    //! \brief Remove the presentation and rewriter data
    //!
    //! This function clears the rewriter, presentation, settings and stats from
    //! the KnuthBendix object, putting it back into the state it would be in if
    //! it was newly constructed.
    //!
    //! \param knd The kind of congruence to be used. Either \c left, \c right
    //! or \c twosided.
    //!
    //! \returns
    //! A reference to \c this.
    KnuthBendix& init(congruence_kind knd);

    //! \brief Copy constructor.
    //!
    //! Copy constructor.
    //!
    //! \param copy the KnuthBendix instance to copy.
    //!
    //! \complexity
    //! \f$O(n)\f$ where \f$n\f$ is the sum of the lengths of the words in
    //! rules of \p copy.
    KnuthBendix(KnuthBendix const& copy);

    // TODO doc
    KnuthBendix(KnuthBendix&&);

    // TODO doc
    KnuthBendix& operator=(KnuthBendix const&);

    // TODO doc
    KnuthBendix& operator=(KnuthBendix&&);

    ~KnuthBendix();

    // TODO doc
    KnuthBendix(congruence_kind knd, Presentation<std::string> const& p)
        : KnuthBendix(knd) {
      private_init(knd, p, false);  // false means don't call init, since we
                                    // just called it from KnuthBendix()
    }

    // TODO doc
    KnuthBendix& init(congruence_kind knd, Presentation<std::string> const& p);

    // TODO doc
    KnuthBendix(congruence_kind knd, Presentation<std::string>&& p)
        : KnuthBendix(knd) {
      private_init(knd,
                   std::move(p),
                   false);  // false means don't call init, since we just
                            // called it from KnuthBendix()
    }

    // TODO doc
    KnuthBendix& init(congruence_kind knd, Presentation<std::string>&& p);

    // TODO doc
    template <typename Word>
    explicit KnuthBendix(congruence_kind knd, Presentation<Word> const& p)
        : KnuthBendix(knd, to_presentation<std::string>(p)) {}

    // TODO doc
    template <typename Word>
    explicit KnuthBendix(congruence_kind knd, Presentation<Word>&& p)
        : KnuthBendix(knd, to_presentation<std::string>(p)) {}

    // TODO doc
    template <typename Word>
    KnuthBendix& init(congruence_kind knd, Presentation<Word> const& p) {
      init(knd, to_presentation<std::string>(p));
      return *this;
    }

    // TODO doc
    template <typename Word>
    KnuthBendix& init(congruence_kind knd, Presentation<Word>&& p) {
      init(knd, to_presentation<std::string>(p));
      return *this;
    }

   private:
    KnuthBendix& private_init(congruence_kind                  knd,
                              Presentation<std::string> const& p,
                              bool                             call_init);
    KnuthBendix& private_init(congruence_kind             knd,
                              Presentation<std::string>&& p,
                              bool                        call_init);

    void init_from_generating_pairs();
    void init_from_presentation();

   public:
    //////////////////////////////////////////////////////////////////////////
    // KnuthBendix - setters for optional parameters - public
    //////////////////////////////////////////////////////////////////////////

    //! \brief Set the number of rules to accumulate before they are processed.
    //!
    //! This function can be used to specify the number of pending rules that
    //! must accumulate before they are reduced, processed, and added to the
    //! system.
    //!
    //! The default value is \c 128, and should be set to \c 1 if \ref run
    //! should attempt to add each rule as they are created without waiting for
    //! rules to accumulate.
    //!
    //! \param val the new value of the batch size.
    //!
    //! \returns
    //! A reference to \c *this.
    //!
    //! \complexity
    //! Constant.
    //!
    //! \sa \ref run and \ref process_pending_rules.
    KnuthBendix& batch_size(size_t val) {
      _settings.batch_size = val;
      return *this;
    }

    //! \brief Return the number of rules to accumulate before processing.
    //!
    //! This function can be used to return the number of pending rules that
    //! must accumulate before they are reduced, processed, and added to the
    //! system.
    //!
    //! The default value is \c 128.
    //!
    //! \returns
    //! The batch size, a value of type \c size_t.
    //!
    //! \exceptions
    //! \noexcept
    //!
    //! \complexity
    //! Constant.
    //!
    //! \param
    //! (None)
    //!
    //! \sa \ref run and \ref process_pending_rules.
    [[nodiscard]] size_t batch_size() const noexcept {
      return _settings.batch_size;
    }

    //! \brief Set the interval at which confluence is checked.
    //!
    //! The function \ref run periodically checks if
    //! the system is already confluent. This function can be used to
    //! set how frequently this happens, it is the number of new overlaps
    //! that should be considered before checking confluence. Setting this
    //! value too low can adversely affect the performance of
    //! \ref run.
    //!
    //! The default value is \c 4096, and should be set to
    //! \ref LIMIT_MAX if \ref run should never
    //! check if the system is already confluent.
    //!
    //! \param val the new value of the interval.
    //!
    //! \returns
    //! A reference to \c *this.
    //!
    //! \complexity
    //! Constant.
    //!
    //! \sa \ref run.
    KnuthBendix& check_confluence_interval(size_t val) {
      _settings.check_confluence_interval = val;
      return *this;
    }

    //! \brief Return the interval at which confluence is checked.
    //!
    //! The function \ref run periodically checks if
    //! the system is already confluent. This function can be used to
    //! return how frequently this happens, it is the number of new overlaps
    //! that should be considered before checking confluence.
    //!
    //! \returns
    //! The interval at which confluence is checked a value of type \c size_t.
    //!
    //! \exceptions
    //! \noexcept
    //!
    //! \complexity
    //! Constant.
    //!
    //! \param (None)
    //!
    //! \sa \ref run.
    [[nodiscard]] size_t check_confluence_interval() const noexcept {
      return _settings.check_confluence_interval;
    }

    //! \brief Set the maximum length of overlaps to be considered.
    //!
    //! This function can be used to specify the maximum length of the
    //! overlap of two left hand sides of rules that should be considered in
    //! \ref run.
    //!
    //! If this value is less than the longest left hand side of a rule, then
    //! \ref run can terminate without the system being
    //! confluent.
    //!
    //! \param val the new value of the maximum overlap length.
    //!
    //! \returns
    //! A reference to \c *this.
    //!
    //! \complexity
    //! Constant.
    //!
    //! \sa \ref run.
    KnuthBendix& max_overlap(size_t val) {
      _settings.max_overlap = val;
      return *this;
    }

    //! \brief Return the maximum length of overlaps to be considered.
    //!
    //! This function returns the maximum length of the overlap of two left hand
    //! sides of rules that should be considered in \ref run.
    //!
    //! \returns
    //! The maximum length of the overlaps to be considered a value of type
    //! \c size_t.
    //!
    //! \exceptions
    //! \noexcept
    //!
    //! \complexity
    //! Constant.
    //!
    //! \param (None)
    //!
    //! \sa \ref run.
    [[nodiscard]] size_t max_overlap() const noexcept {
      return _settings.max_overlap;
    }

    //! \brief Set the maximum number of rules.
    //!
    //! This member function sets the (approximate) maximum number of rules
    //! that the system should contain. If this is number is exceeded in
    //! calls to \ref run or
    //! knuth_bendix_by_overlap_length, then they
    //! will terminate and the system may not be confluent.
    //!
    //! By default this value is \ref POSITIVE_INFINITY.
    //!
    //! \param val the maximum number of rules.
    //!
    //! \returns
    //! A reference to \c *this.
    //!
    //! \complexity
    //! Constant.
    //!
    //! \sa \ref run.
    KnuthBendix& max_rules(size_t val) {
      _settings.max_rules = val;
      return *this;
    }

    //! \brief Return the maximum number of rules.
    //!
    //! This member function returns the (approximate) maximum number of rules
    //! that the system should contain. If this is number is exceeded in
    //! calls to \ref run or \ref knuth_bendix::by_overlap_length, then they
    //! will terminate and the system may not be confluent.
    //!
    //!
    //! \returns
    //! The maximum number of rules the system should contain, a value of type
    //! \c size_t.
    //!
    //! \exceptions
    //! \noexcept
    //!
    //! \complexity
    //! Constant.
    //!
    //! \param (None)
    //!
    //! \sa \ref run.
    [[nodiscard]] size_t max_rules() const noexcept {
      return _settings.max_rules;
    }

    //! \brief Set the overlap policy.
    //!
    //! This function can be used to determine the way that the length
    //! of an overlap of two words in the system is measured.
    //!
    //! \param val the overlap policy.
    //!
    //! \returns
    //! A reference to \c *this.
    //!
    //! \complexity
    //! Constant.
    //!
    //! \sa options::overlap.
    KnuthBendix& overlap_policy(typename options::overlap val);

    //! \brief Return the overlap policy.
    //!
    //! This function returns the way that the length of an overlap of two words
    //! in the system is measured.
    //!
    //! \returns
    //! The overlap policy.
    //!
    //! \exceptions
    //! \noexcept
    //!
    //! \complexity
    //! Constant.
    //!
    //! \param (None)
    //!
    //! \sa options::overlap.
    [[nodiscard]] typename options::overlap overlap_policy() const noexcept {
      return _settings.overlap_policy;
    }

    //////////////////////////////////////////////////////////////////////////
    // KnuthBendix - member functions for rules and rewriting - public
    //////////////////////////////////////////////////////////////////////////

    // TODO can this be done in a better ways?
    //! \brief Check if every letter of a word is in the presentation's
    //! alphabet.
    //!
    //! Check if every letter of a word is in the presentation's
    //! alphabet.
    //!
    //! \throws LibsemigroupsException if there is a letter of \p w not in the
    //! presentations alphabet.
    //!
    //! \param w word to validate.
    //!
    //! \returns
    //! (None)
    //!
    //! \sa Presentation::validate_word.
    void validate_word(word_type const& w) const override {
      std::string s = to_string(presentation(), w);
      return presentation().validate_word(s.cbegin(), s.cend());
    }

    //! \brief Return the presentation defined by the rewriting system
    //!
    //! Return the presentation defined by the rewriting system
    //!
    //! \returns
    //! A const reference to the presentation, a value of type
    //! <tt> Presentation<std::string> const&</tt>.
    //!
    //! \exceptions
    //! \noexcept
    //!
    //! \complexity
    //! Constant.
    //!
    //! \param (None)
    [[nodiscard]] Presentation<std::string> const&
    presentation() const noexcept {
      return _presentation;
    }

    // TODO doc
    // TODO required?
    KnuthBendix& presentation(Presentation<std::string> const& p) {
      throw_if_started();
      return private_init(kind(), p, false);
    }

    // TODO doc
    // TODO required?
    KnuthBendix& presentation(Presentation<std::string>&& p) {
      throw_if_started();
      return private_init(kind(), std::move(p), false);
    }

    // TODO doc
    // TODO required?
    template <typename Word>
    KnuthBendix& presentation(Presentation<Word> const& p) {
      throw_if_started();
      return private_init(kind(), to_presentation<std::string>(p), false);
    }

    // TODO doc
    // TODO required?
    template <typename Word>
    KnuthBendix& presentation(Presentation<Word>&& p) {
      throw_if_started();
      return private_init(kind(), to_presentation<std::string>(p), false);
    }

    // TODO add note about empty active rules after init and non-const-ness
    //! \brief Return the current number of active rules in the KnuthBendix
    //! instance.
    //!
    //! Return the current number of active rules in the KnuthBendix
    //! instance.
    //!
    //! \returns
    //! The current number of active rules, a value of type \c size_t.
    //!
    //! \exceptions
    //! \noexcept
    //!
    //! \complexity
    //! Constant.
    //!
    //! \param
    //! (None)
    [[nodiscard]] size_t number_of_active_rules() noexcept;

    //! \brief Return the current number of inactive rules in the KnuthBendix
    //! instance.
    //!
    //! Return the current number of inactive rules in the KnuthBendix
    //! instance.
    //!
    //! \returns
    //! The current number of inactive rules, a value of type \c size_t.
    //!
    //! \exceptions
    //! \noexcept
    //!
    //! \complexity
    //! Constant.
    //!
    //! \param
    //! (None)
    [[nodiscard]] size_t number_of_inactive_rules() const noexcept {
      return _rewriter.number_of_inactive_rules();
    }

    //! \brief Return the number of rules that KnuthBendix has created
    //!
    //! Return the total number of Rule instances that have been created whilst
    //! whilst the Knuth-Bendix algorithm has been running. Note that this is
    //! not the sum of \ref number_of_active_rules and \ref
    //! number_of_inactive_rules, due to the re-initialisation of rules where
    //! possible.
    //!
    //! \returns
    //! The total number of rules, a value of type \c size_t.
    //!
    //! \exceptions
    //! \noexcept
    //!
    //! \complexity
    //! Constant.
    //!
    //! \param
    //! (None)
    [[nodiscard]] size_t total_rules() const noexcept {
      return _rewriter.stats().total_rules;
    }

    // TODO What do we do about doc-ing this?
    using rule_type = std::pair<std::string, std::string>;
    // TODO update the doc, now returns a Range
    // TODO add note about empty active rules after init
    //! \brief Return a copy of the active rules.
    //!
    //! This member function returns a vector consisting of the pairs of
    //! strings which represent the rules of the KnuthBendix instance. The \c
    //! first entry in every such pair is greater than the \c second according
    //! to the reduction ordering of the KnuthBendix instance. The rules are
    //! sorted according to the reduction ordering used by the rewriting
    //! system, on the first entry.
    //!
    //! \returns
    //! A copy of the currently active rules, a value of type
    //! \c std::vector<rule_type>.
    //!
    //! \complexity
    //! \f$O(n)\f$ where \f$n\f$ is the sum of the lengths of the words in
    //! rules of \p copy.
    //!
    //! \param
    //! (None)
    [[nodiscard]] auto active_rules() {
      using rx::iterator_range;
      using rx::transform;
      if (_rewriter.number_of_active_rules() == 0
          && _rewriter.number_of_pending_rules() != 0) {
        _rewriter.process_pending_rules();
      }
      return iterator_range(_rewriter.begin(), _rewriter.end())
             | transform([this](auto const& rule) {
                 // TODO remove allocation
                 internal_string_type lhs = internal_string_type(*rule->lhs());
                 internal_string_type rhs = internal_string_type(*rule->rhs());
                 internal_to_external_string(lhs);
                 internal_to_external_string(rhs);
                 if (this->kind() == congruence_kind::left) {
                   std::reverse(lhs.begin(), lhs.end());
                   std::reverse(rhs.begin(), rhs.end());
                 }
                 return std::make_pair(lhs, rhs);
               });
    }

    // TODO add note about empty active rules after init and non-const-ness
    //! \brief Rewrite a word in-place.
    //!
    //! The word \p w is rewritten in-place according to the current active
    //! rules in the KnuthBendix instance.
    //!
    //! \param w the word to rewrite.
    //!
    //! \returns
    //! The argument \p w after it has been rewritten.
    // TODO update doc
    void rewrite_inplace(std::string& w);

    // TODO add note about empty active rules after init and non-const-ness
    //! \brief Rewrite a word.
    //!
    //! Rewrites a copy of the word \p w rewritten according to the current
    //! rules in the KnuthBendix instance.
    //!
    //! \param w the word to rewrite.
    //!
    //! \returns
    //! A copy of the argument \p w after it has been rewritten.
    [[nodiscard]] std::string rewrite(std::string w) {
      rewrite_inplace(w);
      return w;
    }

    //////////////////////////////////////////////////////////////////////////
    // KnuthBendix - main member functions - public
    //////////////////////////////////////////////////////////////////////////

    //! \brief Check confluence of the current rules.
    //!
    //! Check confluence of the current rules.
    //!
    //! \returns \c true if the KnuthBendix instance is
    //! [confluent](https://w.wiki/9DA) and \c false if it is not.
    //!
    //! \param
    //! (None)
    [[nodiscard]] bool confluent() const;

    //! \brief Check if the current system knows the state of confluence of the
    //! current rules.
    //!
    //! Check if the current system knows the state of confluence of the
    //! current rules.
    //!
    //! \returns \c true if the confluence of the rules in the KnuthBendix
    //! instance is known, and \c false if it is not.
    //!
    //! \param
    //! (None)
    [[nodiscard]] bool confluent_known() const noexcept;

    // REVIEW None of these \sa's exist anymore. Should it be \ref
    // number_of_classes and \ref normal_forms?
    //! \brief Return the Gilman \Ref WordGraph.
    //!
    //! Return the Gilman WordGraph of the system.
    //!
    //! The Gilman WordGraph is a digraph where the labels of the paths from the
    //! initial node (corresponding to the empty word) correspond to the
    //! shortlex normal forms of the semigroup elements.
    //!
    //! The semigroup is finite if the graph is cyclic, and infinite otherwise.
    //!
    //! \returns A const reference to a \ref WordGraph.
    //!
    //! \exceptions
    //! \no_libsemigroups_except
    //!
    //! \warning This will terminate when the KnuthBendix instance is
    //! reduced and confluent, which might be never.
    //!
    //! \sa \ref number_of_normal_forms,
    //! \ref cbegin_normal_forms, and \ref cend_normal_forms.
    //!
    //! \param
    //! (None)
    WordGraph<uint32_t> const& gilman_graph();

    //! \brief Return the node labels of the Gilman \ref WordGraph
    //!
    //! Return the node labels of the Gilman \ref WordGraph, corresponding to
    //! the unique prefixes of the left-hand sides of the rules of the rewriting
    //! system.
    //!
    //! \return The node labels of the Gilman \ref WordGraph, a value of type
    //! \c std::vector<std::string>.
    //!
    //! \sa \ref gilman_graph.
    //!
    //! \param
    //! (None)
    [[nodiscard]] std::vector<std::string> const& gilman_graph_node_labels() {
      gilman_graph();  // to ensure that gilman_graph is initialised
      return _gilman_graph_node_labels;
    }

    //////////////////////////////////////////////////////////////////////////
    // KnuthBendix - attributes - public
    //////////////////////////////////////////////////////////////////////////

    //! \copydoc FpSemigroupInterface::size TODO copy the doc
    //!
    //! \note If \c this has been run until finished, then this function can
    //! determine the size of the semigroup represented by \c this even if
    //! it is infinite. Moreover, the complexity of this function is at
    //! worst \f$O(mn)\f$ where \f$m\f$ is the number of letters in the
    //! alphabet, and \f$n\f$ is the number of nodes in the \ref
    //! gilman_graph.
    [[nodiscard]] uint64_t number_of_classes() override;

    //! \brief Check if two inputs are equivalent with respect to the system
    //!
    //! By first testing \c string equivalence, then by rewriting the inputs,
    //! then by running the Knuth-Bendix algorithm and rewriting the inputs with
    //! respect to the updated system again, check if \p u and \p v are
    //! equivalent.
    //!
    //! \param u, v the words to test the equivalence of.
    //!
    //! \returns \c true if \p u is equivalent to \p v, and \c false otherwise.
    //!
    //! \warning If the inputs don't rewrite to equivalent words with the
    //! initial rewriting rules, then the Knuth-Bendix algorithm is run. This
    //! terminates when the rewriting system is confluent, which may be never.
    //!
    //! \sa run.
    [[nodiscard]] bool equal_to(std::string const& u, std::string const& v);

    // REVIEW Why does equal to take strings, but this take words?
    //! \brief Check containment
    //!
    //! Check if the pair of words \p u and \p v is contained in within the
    //! congruence corresponding to rewriting system.
    //!
    //! \param u, v the words to check containment of.
    //!
    //! \returns \c true if the the pair consisting of \p u and \p v is
    //! contained within the congruence, and \c false otherwise.
    //!
    //! \sa \ref equal_to.
    [[nodiscard]] bool contains(word_type const& u,
                                word_type const& v) override {
      return equal_to(to_string(presentation(), u),
                      to_string(presentation(), v));
    }

    // REVIEW can this be copied given the params are a different type?
    //! \copydoc contains
    [[nodiscard]] bool contains(std::initializer_list<letter_type> u,
                                std::initializer_list<letter_type> v) {
      return contains(word_type(u), word_type(v));
    }

    // No in-place version just use rewrite instead, this only exists so that
    // run is called.
    // TODO required?
    [[nodiscard]] std::string normal_form(std::string const& w);

   private:
    void report_presentation(Presentation<std::string> const&) const;
    void report_before_run();
    void report_progress_from_thread(std::atomic_bool const&);
    void report_after_run();

    void throw_if_started() const;
    void stats_check_point();

    [[nodiscard]] static internal_char_type uint_to_internal_char(size_t a);
    [[nodiscard]] static size_t internal_char_to_uint(internal_char_type c);

    [[nodiscard]] static internal_string_type uint_to_internal_string(size_t i);

    [[nodiscard]] static word_type
    internal_string_to_word(internal_string_type const& s);

    [[nodiscard]] internal_char_type
    external_to_internal_char(external_char_type c) const;
    [[nodiscard]] external_char_type
    internal_to_external_char(internal_char_type a) const;

    void external_to_internal_string(external_string_type& w) const;
    void internal_to_external_string(internal_string_type& w) const;

    void add_octo(external_string_type& w) const;
    void rm_octo(external_string_type& w) const;

    void add_rule_impl(std::string const& p, std::string const& q);

    void overlap(Rule const* u, Rule const* v);

    [[nodiscard]] size_t max_active_word_length() const {
      return _rewriter.max_active_word_length();
    }

    //////////////////////////////////////////////////////////////////////////
    // Runner - pure virtual member functions - private
    //////////////////////////////////////////////////////////////////////////

    void               run_impl() override;
    void               run_real(std::atomic_bool&);
    bool               finished_impl() const override;
    [[nodiscard]] bool stop_running() const;
  };

  //! This friend function allows a KnuthBendix object to be left shifted
  //! into a std::ostream, such as std::cout. The currently active rules
  //! of the system are represented in the output.
  template <typename Rewriter, typename ReductionOrder>
  std::ostream& operator<<(std::ostream&,
                           KnuthBendix<Rewriter, ReductionOrder> const&);

  KnuthBendix(congruence_kind)->KnuthBendix<>;

  namespace knuth_bendix {

    // TODO What should the \param be?
    //! \brief Return a string representation of a KnuthBendix instance
    //!
    //! Return a string representation of a KnuthBendix instance, specifying the
    //! size of the underlying alphabet and the number of active rules.
    //!
    //! \returns The representation, a value of type \c std::string
    template <typename Rewriter, typename ReductionOrder>
    std::string repr(KnuthBendix<Rewriter, ReductionOrder>& kb) {
      using str = std::string;

      str conf;
      if (!kb.confluent_known()) {
        conf = "KnuthBendix";
      } else if (kb.confluent()) {
        conf = "confluent KnuthBendix";
      } else {
        conf = "non-confluent KnuthBendix";
      }
      str alphabet_size = std::to_string(kb.presentation().alphabet().size());
      str n_rules       = std::to_string(kb.number_of_active_rules());

      return str("<") + conf + " on " + alphabet_size + " letters with "
             + n_rules + " active rules>";
    }

    // TODO Should this have a param?
    //! \brief Run the Knuth-Bendix algorithm by considering all overlaps of
    //! a given length.
    //!
    //! This function runs the Knuth-Bendix algorithm on the rewriting
    //! system represented by a KnuthBendix instance by considering all
    //! overlaps of a given length \f$n\f$ (according to the \ref
    //! options::overlap) before those overlaps of length \f$n + 1\f$.
    //!
    //! \returns
    //! (None)
    //!
    //! \complexity
    //! See warning.
    //!
    //! \warning This will terminate when the KnuthBendix instance is
    //! confluent, which might be never.
    //!
    //! \sa \ref run.
    //!
    //! \param (None)
    template <typename Rewriter, typename ReductionOrder>
    void by_overlap_length(KnuthBendix<Rewriter, ReductionOrder>&);

    //! \brief Return a forward iterator pointing at the first normal form with
    //! length in a given range.
    //!
    //! If incremented, the iterator will point to the next least short-lex
    //! normal form (if it's less than \p max in length).  Iterators of the
    //! type returned by this function should only be compared with other
    //! iterators created from the same KnuthBendix instance.
    //!
    //! \param lphbt the alphabet to use for the normal forms
    //! \param min the minimum length of a normal form
    //! \param max one larger than the maximum length of a normal form.
    //!
    //! \returns
    //! A value of type \ref const_normal_form_iterator.
    //!
    //! \exceptions
    //! \no_libsemigroups_except
    //!
    //! \warning
    //! Copying iterators of this type is relatively expensive.  As a
    //! consequence, prefix incrementing \c ++it the iterator \c it returned
    //! by \c cbegin_normal_forms is significantly cheaper than postfix
    //! incrementing \c it++.
    //!
    //! \warning
    //! If the finitely presented semigroup represented by \c this is
    //! infinite, then \p max should be chosen with some care.
    //!
    //! \sa \ref cend_normal_forms.
    // TODO update doc
<<<<<<< HEAD
    template <typename Rewriter, typename ReductionOrder>
    [[nodiscard]] inline auto
    normal_forms(KnuthBendix<Rewriter, ReductionOrder>& kb) {
      using rx::      operator|;
=======
    [[nodiscard]] inline auto normal_forms(KnuthBendix& kb) {
>>>>>>> a86b1160
      ReversiblePaths paths(kb.gilman_graph());
      paths.from(0).reverse(kb.kind() == congruence_kind::left);
      if (!kb.presentation().contains_empty_word()) {
        paths | rx::skip_n(1);
      }
      return paths;
    }

    // Compute non-trivial classes in kb1!
    template <typename Rewriter, typename ReductionOrder>
    [[nodiscard]] std::vector<std::vector<std::string>>
    non_trivial_classes(KnuthBendix<Rewriter, ReductionOrder>& kb1,
                        KnuthBendix<Rewriter, ReductionOrder>& kb2);

    //! \brief Return an iterator pointing at the left hand side of a redundant
    //! rule.
    //!
    //! This function is defined in \c knuth-bendix.hpp.
    //!
    //! Starting with the last rule in the presentation, this function
    //! attempts to run the Knuth-Bendix algorithm on the rules of the
    //! presentation except for the given omitted rule. For every such omitted
    //! rule, Knuth-Bendix is run for the length of time indicated by the
    //! second parameter \p t, and then it is checked if the omitted rule can
    //! be shown to be redundant (rewriting both sides of the omitted rule
    //! using the other rules using the output of the, not necessarily
    //! finished, Knuth-Bendix algorithm).
    //!
    //! If the omitted rule can be shown to be redundant in this way, then an
    //! iterator pointing to its left hand side is returned.
    //!
    //! If no rule can be shown to be redundant in this way, then an iterator
    //! pointing to \c p.cend() is returned.
    //!
    //! \tparam T type of the 2nd parameter (time to try running
    //! Knuth-Bendix). \param p the presentation \param t time to run
    //! KnuthBendix for every omitted rule
    //!
    //! \warning The progress of the Knuth-Bendix algorithm may differ between
    //! different calls to this function even if the parameters are identical.
    //! As such this is non-deterministic, and may produce different results
    //! with the same input.
    template <typename T>
    [[nodiscard]] auto redundant_rule(Presentation<std::string> const& p, T t) {
      constexpr static congruence_kind twosided = congruence_kind::twosided;

      p.validate();
      Presentation<std::string> q;
      q.alphabet(p.alphabet());
      q.contains_empty_word(p.contains_empty_word());
      KnuthBendix kb(twosided);

      for (auto omit = p.rules.crbegin(); omit != p.rules.crend(); omit += 2) {
        q.rules.clear();
        q.rules.insert(q.rules.end(), p.rules.crbegin(), omit);
        q.rules.insert(q.rules.end(), omit + 2, p.rules.crend());
        kb.init(twosided, q);
        kb.run_for(t);
        if (kb.rewrite(*omit) == kb.rewrite(*(omit + 1))) {
          return (omit + 1).base() - 1;
        }
      }
      return p.rules.cend();
    }

    //! \brief Check if the all rules are reduced with respect to each other.
    //!
    //! This function is defined in \c knuth-bendix.hpp.
    //!
    //! \returns \c true if for each pair \f$(A, B)\f$ and \f$(C, D)\f$ of rules
    //! stored within the KnuthBendix instance, \f$C\f$ is neither a subword of
    //! \f$A\f$ nor \f$B\f$. Returns \c false otherwise.
    //!
    //! \tparam Rewriter type of the rewriting system to be used in the
    //! Knuth-Bendix algorithm.
    //! \tparam ReductionOrder type of the reduction ordering used by the
    //! Knuth-Bendix algorithm.
    //! \param kb the KnuthBendix instance defining the rules that are to be
    //! checked for being reduced.
    template <typename Rewriter, typename ReductionOrder>
    [[nodiscard]] bool is_reduced(KnuthBendix<Rewriter, ReductionOrder>& kb) {
      for (auto const& test_rule : kb.active_rules()) {
        auto const lhs = test_rule.first;
        for (auto const& rule : kb.active_rules()) {
          if (test_rule == rule) {
            continue;
          }

          if (rule.first.find(lhs) != internal_string_type::npos
              || rule.second.find(lhs) != internal_string_type::npos) {
            return false;
          }
        }
      }
      return true;
    }

    // TODO Doc
    template <typename T>
    inline tril try_equal_to(Presentation<std::string>& p,
                             std::string const&         lhs,
                             std::string const&         rhs,
                             T t = std::chrono::seconds(1)) {
      constexpr static congruence_kind twosided = congruence_kind::twosided;

      KnuthBendix         kb(twosided, p);
      std::string         lphbt = p.alphabet();
      std::vector<size_t> perm(lphbt.size(), 0);
      std::iota(perm.begin(), perm.end(), 0);

      do {
        detail::apply_permutation(lphbt, perm);

        p.alphabet(lphbt);
        p.validate();

        kb.init(twosided, p);
        if (kb.rewrite(lhs) == kb.rewrite(rhs)) {
          return tril::TRUE;
        }
        kb.run_for(t);
        if (kb.rewrite(lhs) == kb.rewrite(rhs)) {
          return tril::TRUE;
        } else if (kb.finished()) {
          return tril::FALSE;
        }

      } while (std::next_permutation(perm.begin(), perm.end()));
      return tril::unknown;
    }

    //! \brief Return an iterator pointing at the left hand side of a redundant
    //! rule.
    //!
    //! This function is defined in \c knuth-bendix.hpp.
    //!
    //! Starting with the last rule in the presentation, this function
    //! attempts to run the Knuth-Bendix algorithm on the rules of the
    //! presentation except for the given omitted rule. For every such omitted
    //! rule, Knuth-Bendix is run for the length of time indicated by the
    //! second parameter \p t, and then it is checked if the omitted rule can
    //! be shown to be redundant (rewriting both sides of the omitted rule
    //! using the other rules using the output of the, not necessarily
    //! finished, Knuth-Bendix algorithm).
    //!
    //! If the omitted rule can be shown to be redundant in this way, then an
    //! iterator pointing to its left hand side is returned.
    //!
    //! If no rule can be shown to be redundant in this way, then an iterator
    //! pointing to \c p.cend() is returned.
    //!
    //! \tparam W type of words in the Presentation
    //! \tparam T type of the 2nd parameter (time to try running
    //! Knuth-Bendix). \param p the presentation \param t time to run
    //! KnuthBendix for every omitted rule
    //!
    //! \warning The progress of the Knuth-Bendix algorithm may differ between
    //! different calls to this function even if the parameters are identical.
    //! As such this is non-deterministic, and may produce different results
    //! with the same input.
    template <typename W, typename T>
    [[nodiscard]] auto redundant_rule(Presentation<W> const& p, T t) {
      auto pp = to_presentation<std::string>(p);
      return p.rules.cbegin()
             + std::distance(pp.rules.cbegin(), redundant_rule(pp, t));
    }
  }  // namespace knuth_bendix

  // TODO Doc
  // TODO tpp file?
  template <typename Rewriter, typename ReductionOrder, typename Range>
  [[nodiscard]] std::vector<std::vector<std::string>>
  partition(KnuthBendix<Rewriter, ReductionOrder>& kb, Range r) {
    static_assert(
        std::is_same_v<std::decay_t<typename Range::output_type>, std::string>);
    using return_type = std::vector<std::vector<std::string>>;
    using rx::operator|;

    if (!r.is_finite) {
      LIBSEMIGROUPS_EXCEPTION("the 2nd argument (a range) must be finite, "
                              "found an infinite range");
    }

    return_type result;

    std::unordered_map<std::string, size_t> map;
    size_t                                  index = 0;

    while (!r.at_end()) {
      auto next = r.get();
      if (kb.presentation().contains_empty_word() || !next.empty()) {
        auto next_nf        = kb.rewrite(next);
        auto [it, inserted] = map.emplace(next_nf, index);
        if (inserted) {
          result.emplace_back();
          index++;
        }
        size_t index_of_next_nf = it->second;
        result[index_of_next_nf].push_back(next);
      }
      r.next();
    }
    return result;
  }

  // TODO to tpp file
  template <typename Word, typename Rewriter, typename ReductionOrder>
  Presentation<Word>
  to_presentation(KnuthBendix<Rewriter, ReductionOrder>& kb) {
    if constexpr (std::is_same_v<Word, std::string>) {
      auto const&               p_orig = kb.presentation();
      Presentation<std::string> p;
      p.alphabet(p_orig.alphabet())
          .contains_empty_word(p_orig.contains_empty_word());

      for (auto const& rule : kb.active_rules()) {
        presentation::add_rule(p, rule.first, rule.second);
      }
      return p;
    } else {
      return to_presentation<Word>(to_presentation<std::string>(kb));
    }
  }

}  // namespace libsemigroups

#include "knuth-bendix.tpp"

#endif  // LIBSEMIGROUPS_KNUTH_BENDIX_HPP_<|MERGE_RESOLUTION|>--- conflicted
+++ resolved
@@ -956,7 +956,7 @@
   std::ostream& operator<<(std::ostream&,
                            KnuthBendix<Rewriter, ReductionOrder> const&);
 
-  KnuthBendix(congruence_kind)->KnuthBendix<>;
+  KnuthBendix(congruence_kind) -> KnuthBendix<>;
 
   namespace knuth_bendix {
 
@@ -1040,14 +1040,10 @@
     //!
     //! \sa \ref cend_normal_forms.
     // TODO update doc
-<<<<<<< HEAD
     template <typename Rewriter, typename ReductionOrder>
     [[nodiscard]] inline auto
     normal_forms(KnuthBendix<Rewriter, ReductionOrder>& kb) {
-      using rx::      operator|;
-=======
-    [[nodiscard]] inline auto normal_forms(KnuthBendix& kb) {
->>>>>>> a86b1160
+      using rx::operator|;
       ReversiblePaths paths(kb.gilman_graph());
       paths.from(0).reverse(kb.kind() == congruence_kind::left);
       if (!kb.presentation().contains_empty_word()) {
