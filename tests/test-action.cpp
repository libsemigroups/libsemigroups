--- conflicted
+++ resolved
@@ -853,17 +853,6 @@
     }
   }
 
-<<<<<<< HEAD
-  LIBSEMIGROUPS_TEST_CASE("Action", "022", "exception", "[quick]") {
-    RightAction<PPerm<>, PPerm<>> o;
-    o.add_seed(PPerm<>::one(8));
-    o.add_generator(
-        make<PPerm<>>({0, 1, 2, 3, 4, 5, 6, 7}, {1, 2, 3, 4, 5, 6, 7, 0}, 8));
-    REQUIRE_THROWS_AS(o.add_generator(make<PPerm<>>({0, 1, 2, 3, 4, 5, 6, 7},
-                                                    {1, 0, 2, 3, 4, 5, 6, 7},
-                                                    9)),
-                      LibsemigroupsException);
-=======
   LIBSEMIGROUPS_TEST_CASE("Action",
                           "022",
                           "add_seed with same element repeatedly",
@@ -876,6 +865,17 @@
     row_orb.add_seed(BMat8({{1, 0, 0}, {0, 1, 0}, {0, 0, 0}}));
 
     REQUIRE(row_orb.size() == 1);
->>>>>>> cfa1f2a9
-  }
+  }
+
+  LIBSEMIGROUPS_TEST_CASE("Action", "023", "exception", "[quick]") {
+    RightAction<PPerm<>, PPerm<>> o;
+    o.add_seed(PPerm<>::one(8));
+    o.add_generator(
+        make<PPerm<>>({0, 1, 2, 3, 4, 5, 6, 7}, {1, 2, 3, 4, 5, 6, 7, 0}, 8));
+    REQUIRE_THROWS_AS(o.add_generator(make<PPerm<>>({0, 1, 2, 3, 4, 5, 6, 7},
+                                                    {1, 0, 2, 3, 4, 5, 6, 7},
+                                                    9)),
+                      LibsemigroupsException);
+  }
+
 }  // namespace libsemigroups