--- conflicted
+++ resolved
@@ -186,13 +186,8 @@
     auto const& q = kb2.presentation();
 
     auto words = (S.normal_forms()
-<<<<<<< HEAD
-                  | rx::transform([](auto const& w) { return 2_w + w; })
+                  | rx::transform([](word_type const& w) { return 2_w + w; })
                   | ToStrings(q.alphabet()));
-=======
-                  | rx::transform([](word_type const& w) { return 2_w + w; })
-                  | to_strings(q.alphabet()));
->>>>>>> 5644ca43
     REQUIRE((words | rx::count()) == 88);
     REQUIRE((words | rx::take(4) | rx::to_vector())
             == std::vector<std::string>({"ca", "cb", "caa", "cab"}));
@@ -229,11 +224,10 @@
     auto ntc = (iterator_range(pp.begin(), pp.end())
                 | filter([](auto const& val) { return val.size() > 1; })
                 | transform([](auto& val) {
-                    std::for_each(
-                        val.begin(), val.end(), [](auto& w) -> auto& {
-                          w.erase(w.begin());
-                          return w;
-                        });
+                    std::for_each(val.begin(), val.end(), [](auto& w) -> auto& {
+                      w.erase(w.begin());
+                      return w;
+                    });
                     return val;
                   }));
 
